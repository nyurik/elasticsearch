--- conflicted
+++ resolved
@@ -595,13 +595,7 @@
 
         // restore GC
         masterNodeDisruption.stopDisrupting();
-<<<<<<< HEAD
-        ensureStableCluster(3, new TimeValue(DISRUPTION_HEALING_OVERHEAD.millis() + masterNodeDisruption.expectedTimeToHeal().millis()),
-                false,
-                oldNonMasterNodes.get(0));
-=======
         ensureStableCluster(3, new TimeValue(DISRUPTION_HEALING_OVERHEAD.millis() + masterNodeDisruption.expectedTimeToHeal().millis()), false, oldNonMasterNodes.get(0));
->>>>>>> c0572c63
 
         // make sure all nodes agree on master
         String newMaster = internalCluster().getMasterName();
