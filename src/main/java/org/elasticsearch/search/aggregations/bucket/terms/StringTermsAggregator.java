/*
 * Licensed to Elasticsearch under one or more contributor
 * license agreements. See the NOTICE file distributed with
 * this work for additional information regarding copyright
 * ownership. Elasticsearch licenses this file to you under
 * the Apache License, Version 2.0 (the "License"); you may
 * not use this file except in compliance with the License.
 * You may obtain a copy of the License at
 *
 *    http://www.apache.org/licenses/LICENSE-2.0
 *
 * Unless required by applicable law or agreed to in writing,
 * software distributed under the License is distributed on an
 * "AS IS" BASIS, WITHOUT WARRANTIES OR CONDITIONS OF ANY
 * KIND, either express or implied.  See the License for the
 * specific language governing permissions and limitations
 * under the License.
 */
package org.elasticsearch.search.aggregations.bucket.terms;

import org.apache.lucene.index.LeafReaderContext;
import org.apache.lucene.util.BytesRef;
import org.apache.lucene.util.BytesRefBuilder;
import org.elasticsearch.common.lease.Releasables;
import org.elasticsearch.common.util.BytesRefHash;
import org.elasticsearch.index.fielddata.SortedBinaryDocValues;
import org.elasticsearch.search.aggregations.Aggregator;
import org.elasticsearch.search.aggregations.AggregatorFactories;
import org.elasticsearch.search.aggregations.LeafBucketCollectorBase;
import org.elasticsearch.search.aggregations.InternalAggregation;
import org.elasticsearch.search.aggregations.LeafBucketCollector;
import org.elasticsearch.search.aggregations.bucket.terms.support.BucketPriorityQueue;
import org.elasticsearch.search.aggregations.bucket.terms.support.IncludeExclude;
import org.elasticsearch.search.aggregations.reducers.Reducer;
import org.elasticsearch.search.aggregations.support.AggregationContext;
import org.elasticsearch.search.aggregations.support.ValuesSource;

import java.io.IOException;
import java.util.Arrays;
import java.util.List;
import java.util.Map;

/**
 * An aggregator of string values.
 */
public class StringTermsAggregator extends AbstractStringTermsAggregator {

    private final ValuesSource valuesSource;
    protected final BytesRefHash bucketOrds;
    private final IncludeExclude.StringFilter includeExclude;

    public StringTermsAggregator(String name, AggregatorFactories factories, ValuesSource valuesSource,
            Terms.Order order, BucketCountThresholds bucketCountThresholds,
<<<<<<< HEAD
 IncludeExclude includeExclude, AggregationContext aggregationContext,
            Aggregator parent, SubAggCollectionMode collectionMode, boolean showTermDocCountError, List<Reducer> reducers,
            Map<String, Object> metaData) throws IOException {
=======
            IncludeExclude.StringFilter includeExclude, AggregationContext aggregationContext, Aggregator parent, SubAggCollectionMode collectionMode, boolean showTermDocCountError, Map<String, Object> metaData) throws IOException {
>>>>>>> fcc09f62

        super(name, factories, aggregationContext, parent, order, bucketCountThresholds, collectionMode, showTermDocCountError, reducers,
                metaData);
        this.valuesSource = valuesSource;
        this.includeExclude = includeExclude;
        bucketOrds = new BytesRefHash(1, aggregationContext.bigArrays());
    }

    @Override
    public boolean needsScores() {
        return (valuesSource != null && valuesSource.needsScores()) || super.needsScores();
    }

    @Override
    public LeafBucketCollector getLeafCollector(LeafReaderContext ctx,
            final LeafBucketCollector sub) throws IOException {
        final SortedBinaryDocValues values = valuesSource.bytesValues(ctx);
        return new LeafBucketCollectorBase(sub, values) {
            final BytesRefBuilder previous = new BytesRefBuilder();

            @Override
            public void collect(int doc, long bucket) throws IOException {
                assert bucket == 0;
                values.setDocument(doc);
                final int valuesCount = values.count();

                // SortedBinaryDocValues don't guarantee uniqueness so we need to take care of dups
                previous.clear();
                for (int i = 0; i < valuesCount; ++i) {
                    final BytesRef bytes = values.valueAt(i);
                    if (includeExclude != null && !includeExclude.accept(bytes)) {
                        continue;
                    }
                    if (previous.get().equals(bytes)) {
                        continue;
                    }
                    long bucketOrdinal = bucketOrds.add(bytes);
                    if (bucketOrdinal < 0) { // already seen
                        bucketOrdinal = - 1 - bucketOrdinal;
                        collectExistingBucket(sub, doc, bucketOrdinal);
                    } else {
                        collectBucket(sub, doc, bucketOrdinal);
                    }
                    previous.copyBytes(bytes);
                }
            }
        };
    }

    @Override
    public InternalAggregation buildAggregation(long owningBucketOrdinal) throws IOException {
        assert owningBucketOrdinal == 0;

        if (bucketCountThresholds.getMinDocCount() == 0 && (order != InternalOrder.COUNT_DESC || bucketOrds.size() < bucketCountThresholds.getRequiredSize())) {
            // we need to fill-in the blanks
            for (LeafReaderContext ctx : context.searchContext().searcher().getTopReaderContext().leaves()) {
                final SortedBinaryDocValues values = valuesSource.bytesValues(ctx);
                // brute force
                for (int docId = 0; docId < ctx.reader().maxDoc(); ++docId) {
                    values.setDocument(docId);
                    final int valueCount = values.count();
                    for (int i = 0; i < valueCount; ++i) {
                        final BytesRef term = values.valueAt(i);
                        if (includeExclude == null || includeExclude.accept(term)) {
                            bucketOrds.add(term);
                        }
                    }
                }
            }
        }

        final int size = (int) Math.min(bucketOrds.size(), bucketCountThresholds.getShardSize());

        long otherDocCount = 0;
        BucketPriorityQueue ordered = new BucketPriorityQueue(size, order.comparator(this));
        StringTerms.Bucket spare = null;
        for (int i = 0; i < bucketOrds.size(); i++) {
            if (spare == null) {
                spare = new StringTerms.Bucket(new BytesRef(), 0, null, showTermDocCountError, 0);
            }
            bucketOrds.get(i, spare.termBytes);
            spare.docCount = bucketDocCount(i);
            otherDocCount += spare.docCount;
            spare.bucketOrd = i;
            if (bucketCountThresholds.getShardMinDocCount() <= spare.docCount) {
                spare = (StringTerms.Bucket) ordered.insertWithOverflow(spare);
            }
        }

        // Get the top buckets
        final InternalTerms.Bucket[] list = new InternalTerms.Bucket[ordered.size()];
        long survivingBucketOrds[] = new long[ordered.size()];
        for (int i = ordered.size() - 1; i >= 0; --i) {
            final StringTerms.Bucket bucket = (StringTerms.Bucket) ordered.pop();
            survivingBucketOrds[i] = bucket.bucketOrd;
            list[i] = bucket;
            otherDocCount -= bucket.docCount;
        }
        // replay any deferred collections
        runDeferredCollections(survivingBucketOrds);
        
        // Now build the aggs
        for (int i = 0; i < list.length; i++) {
          final StringTerms.Bucket bucket = (StringTerms.Bucket)list[i];
          bucket.termBytes = BytesRef.deepCopyOf(bucket.termBytes);
          bucket.aggregations = bucketAggregations(bucket.bucketOrd);
          bucket.docCountError = 0;
        }
        
        return new StringTerms(name, order, bucketCountThresholds.getRequiredSize(), bucketCountThresholds.getShardSize(),
                bucketCountThresholds.getMinDocCount(), Arrays.asList(list), showTermDocCountError, 0, otherDocCount, reducers(),
                metaData());
    }

    @Override
    public void doClose() {
        Releasables.close(bucketOrds);
    }

}
<|MERGE_RESOLUTION|>--- conflicted
+++ resolved
@@ -51,13 +51,9 @@
 
     public StringTermsAggregator(String name, AggregatorFactories factories, ValuesSource valuesSource,
             Terms.Order order, BucketCountThresholds bucketCountThresholds,
-<<<<<<< HEAD
- IncludeExclude includeExclude, AggregationContext aggregationContext,
+ IncludeExclude.StringFilter includeExclude, AggregationContext aggregationContext,
             Aggregator parent, SubAggCollectionMode collectionMode, boolean showTermDocCountError, List<Reducer> reducers,
             Map<String, Object> metaData) throws IOException {
-=======
-            IncludeExclude.StringFilter includeExclude, AggregationContext aggregationContext, Aggregator parent, SubAggCollectionMode collectionMode, boolean showTermDocCountError, Map<String, Object> metaData) throws IOException {
->>>>>>> fcc09f62
 
         super(name, factories, aggregationContext, parent, order, bucketCountThresholds, collectionMode, showTermDocCountError, reducers,
                 metaData);
