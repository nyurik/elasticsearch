/*
 * Licensed to Elasticsearch under one or more contributor
 * license agreements. See the NOTICE file distributed with
 * this work for additional information regarding copyright
 * ownership. Elasticsearch licenses this file to you under
 * the Apache License, Version 2.0 (the "License"); you may
 * not use this file except in compliance with the License.
 * You may obtain a copy of the License at
 *
 *    http://www.apache.org/licenses/LICENSE-2.0
 *
 * Unless required by applicable law or agreed to in writing,
 * software distributed under the License is distributed on an
 * "AS IS" BASIS, WITHOUT WARRANTIES OR CONDITIONS OF ANY
 * KIND, either express or implied.  See the License for the
 * specific language governing permissions and limitations
 * under the License.
 */

package org.elasticsearch.painless.node;

import org.elasticsearch.painless.Definition;
import org.elasticsearch.painless.Definition.Type;
import org.elasticsearch.painless.Location;
import org.elasticsearch.painless.AnalyzerCaster;
import org.elasticsearch.painless.Variables;
import org.objectweb.asm.Label;
import org.elasticsearch.painless.MethodWriter;

/**
 * Respresents a conditional expression.
 */
public final class EConditional extends AExpression {

    AExpression condition;
    AExpression left;
    AExpression right;

    public EConditional(Location location, AExpression condition, AExpression left, AExpression right) {
        super(location);

        this.condition = condition;
        this.left = left;
        this.right = right;
    }

    @Override
    void analyze(Variables variables) {
        condition.expected = Definition.BOOLEAN_TYPE;
        condition.analyze(variables);
        condition = condition.cast(variables);

        if (condition.constant != null) {
            throw createError(new IllegalArgumentException("Extraneous conditional statement."));
        }

        left.expected = expected;
        left.explicit = explicit;
        left.internal = internal;
        right.expected = expected;
        right.explicit = explicit;
        right.internal = internal;
        actual = expected;

        left.analyze(variables);
        right.analyze(variables);

        if (expected == null) {
            final Type promote = AnalyzerCaster.promoteConditional(left.actual, right.actual, left.constant, right.constant);

            left.expected = promote;
            right.expected = promote;
            actual = promote;
        }

        left = left.cast(variables);
        right = right.cast(variables);
    }

    @Override
    void write(MethodWriter writer) {
<<<<<<< HEAD
        writer.writeDebugInfo(offset);

=======
        writer.writeDebugInfo(location);
>>>>>>> d8056c82
        Label localfals = new Label();
        Label end = new Label();

        condition.fals = localfals;
        left.tru = right.tru = tru;
        left.fals = right.fals = fals;

        condition.write(writer);
        left.write(writer);
        writer.goTo(end);
        writer.mark(localfals);
        right.write(writer);
        writer.mark(end);
    }
}<|MERGE_RESOLUTION|>--- conflicted
+++ resolved
@@ -79,12 +79,8 @@
 
     @Override
     void write(MethodWriter writer) {
-<<<<<<< HEAD
-        writer.writeDebugInfo(offset);
+        writer.writeDebugInfo(location);
 
-=======
-        writer.writeDebugInfo(location);
->>>>>>> d8056c82
         Label localfals = new Label();
         Label end = new Label();
 
